"""
Copyright © 2017 United States Government as represented by the Administrator, National Aeronautics and Space Administration.  
No Copyright is claimed in the United States under Title 17, U.S. Code.  All Other Rights Reserved.
"""
import logging
import os
import tempfile
import sys
import numpy.f2py  # just to check it presents
from numpy.distutils.exec_command import exec_command



from collections import OrderedDict, defaultdict
import collections
import functools
from sympy import sympify as parse_expr
from sympy.utilities.autowrap import ufuncify
import functools
from decorator import decorator, decorate
from sympy import symbols, Symbol
from sympy.core.function import UndefinedFunction
from inspect import getargspec, getfullargspec
import inspect
from sympy.physics import units
from sympy.physics import units as sympy_units
import numpy as np
from sympy import latex, Eq
from sympy.parsing.latex import parse_latex
import pandas as pd
from scipy.integrate import solve_ivp
from sympy.physics.units.util import _get_conversion_matrix_for_expr

from sympy.core.compatibility import reduce, Iterable, ordered
from sympy import Add, Mul, Pow, Tuple, sympify, default_sort_key
from sympy.physics.units.quantities import Quantity
from sympy.physics.units import Dimension
from sympy import nsimplify
from sympy import Function

<<<<<<< HEAD
def get_unit_quantity(name, base, scale_factor, abbrev=None, unit_system='SI'):
    '''Define a unit in terms of a base unit'''
    u = units.Quantity(name, abbrev=abbrev)
    base_unit = getattr(sympy_units, base)
=======
def get_unit_quantity(name, base, scale_factor, abbrev = None, unit_system = 'SI'):
	'''Define a unit in terms of a base unit'''
	u = units.Quantity(name, abbrev = abbrev)
	base_unit = getattr(sympy_units, base)
	u.set_dimension(base_unit.dimension)
	u.set_scale_factor(scale_factor*base_unit, unit_system = unit_system)
	return u

unit_subs = dict(nT = get_unit_quantity('nanotesla', 'tesla', .000000001, 'nT', 'SI'),
				R_E = get_unit_quantity('earth radii', 'm', 6.371e6, 'R_E', 'SI'),
				erg = get_unit_quantity('erg', 'J', .0000001, 'erg', 'SI'),
				nPa = get_unit_quantity('nanopascals', 'pascal', .000000001, 'nPa', 'SI'),
				)

# global_ureg = UnitRegistry()
# global_ureg.define('m^3 = m * m * m = m3')
# global_ureg.define('cc = cm * cm * cm')
# global_ureg.define('R_s = 6.957e8 m')
# global_ureg.define('AU = 1.496e+11 m')

def get_ufunc(expr, variable_map):    
	expr = sympify(expr, locals = variable_map)
	f = ufuncify(expr.free_symbols, expr)
	formula = 'f{} = {}'.format(tuple(expr.free_symbols), expr)
	return f, formula

def Quantity_Factory(ureg = None):
	"""Emits Quantity class from unit registry that supports unit bracket syntax"""
	if ureg is None:
		ureg = global_ureg

	class Quantity(ureg.Quantity):
		def __init__(self, *args, **kwargs):
			super(Quantity, self).__init__(*args, **kwargs)

		def __getitem__(self, key):
			"""Extends [] notation to support unit conversion"""
			try:
				super(Quantity, self).__getitem__(key)
			except:
				return self.to(key)

	return Quantity


def Quantity(fun, ureg = None):
	"""Wraps a function as a Quantity"""
	if ureg is None:
		ureg = global_ureg
	def wrapper(*args, **kwargs):
		return Quantity_Factory(ureg)(fun(*args, **kwargs), fun.units)
	return wrapper

def compile_fortran(source, module_name, extra_args='', folder = './'):
	with tempfile.NamedTemporaryFile('w', suffix='.f90') as f:
		f.write(source)
		f.flush()

		args = ' -c -m {} {} {}'.format(module_name, f.name, extra_args)
		command = 'cd "{}" && "{}" -c "import numpy.f2py as f2py;f2py.main()" {}'.format(folder, sys.executable, args)
		status, output = exec_command(command)
		return status, output, command
>>>>>>> 7f8289e5

    try:
        # sympy >= 1.5 raises the following warning:
        #   Use unit_system.set_quantity_dimension or
        # <unit>.set_global_relative_scale_factor
        u.set_global_relative_scale_factor(scale_factor, base_unit)
    except AttributeError:
        u.set_dimension(base_unit.dimension)
        u.set_scale_factor(scale_factor * base_unit, unit_system=unit_system)

    return u


unit_subs = dict(R_E=get_unit_quantity('earth radii', 'km', 6.371e6, 'R_E', 'SI'),
                 erg=get_unit_quantity('erg', 'J', .0000001, 'erg', 'SI'),
                 cc=sympy_units.cm**3,
                 )

sympy_units.erg = unit_subs['erg']

prefix_dict = sympy_units.prefixes.PREFIXES  #built-in dictionary of Prefix instances
#test_unit_subs={}  #dictionary to replace subs in kamodo.get_unit_quantities()
unit_list = ['m', 's', 'g', 'A', 'K', 'radian', 'sr', 'cd', 'mole', 'eV', 'Pa', 'F', 'N',
             'V', 'Hz', 'C', 'W', 'Wb', 'H', 'S', 'Bq', 'Gy', 'erg', 'T']

#list of SI units included in sympy (likely not complete)

for item in unit_list:
    unit_item = getattr(sympy_units, item)
    unit_subs[item] = unit_item
    for key in prefix_dict.keys():
        unit_subs[key+item] = get_unit_quantity(str(prefix_dict[key].name)+
                                                str(unit_item.name), str(unit_item.name),
                                                float(prefix_dict[key].scale_factor),
                                                abbrev=key+item)



def substr_replace(name, name_maps):
    """replaces all substrings in name with those given by name_maps"""
    for old, new in name_maps:
        name = name.replace(old, new)
    return name


# This should be in yaml
def beautify_latex(s):
    return substr_replace(s, [
        ('**', '^'),
        ('plus', '+'),
        ('minus', '-'),
        ('comma', ','),
        ('LEFT', '\\left ('),
        ('RIGHT', '\\right )'),
        ('integral', '\\int'),
        ('rvert', '\\rvert'),
        ('lvert', '\\lvert'),
    ])


def arg_to_latex(arg):
    return beautify_latex(latex(Symbol(arg)))


def decorator_wrapper(f, *args, **kwargs):
    """Wrapper needed by decorator.decorate to pass through args, kwargs"""
    return f(*args, **kwargs)


def kamodofy(
        _func=None,
        units='',
        arg_units=None,
        data=None,
        update=None,
        equation=None,
        citation=None,
        hidden_args=[],
        **kwargs):
    """Adds meta and data attributes to functions for compatibility with Komodo

    meta: a dictionary containing {units: <str>}
    data:
        if supplied, set f.data = data
        if not supplied, set f.data = f(), assuming it can be called with no arguments.
            If f cannot be called with no arguments, set f.data = None
    """

    def decorator_kamodofy(f):
        f.meta = dict(
            units=units,
            arg_units=arg_units,
            citation=citation,
            equation=equation,
            hidden_args=hidden_args)

        if citation is not None:
            f.__doc__ = f.__doc__ + '\n\ncitation: {}'.format(citation)
        f.update = update
        if data is None:
            try:
                f.data = f(**kwargs)
            except:
                f.data = None
        else:
            f.data = data

        if equation is not None:
            latex_str = equation.strip("$")
            f._repr_latex_ = lambda: latex_str
        # f._repr_latex_ = lambda : "${}$".format(latex(parse_latex(latex_str)))
        else:
            f_ = symbols(f.__name__, cls=UndefinedFunction)
            lhs = f_.__call__(*symbols(getfullargspec(f).args))
            # lambda_ = symbols('lambda', cls=UndefinedFunction)
            lambda_ = Function('lambda')
            latex_eq = latex(Eq(lhs, lambda_(*lhs.args)))
            f._repr_latex_ = lambda: "${}$".format(latex(latex_eq))

        return decorate(f, decorator_wrapper)  # preserves signature

    if _func is None:
        return decorator_kamodofy
    else:
        return decorator_kamodofy(_func)



def sort_symbols(symbols):
    symbols_ = list(symbols)
    symbols_.sort(key=str)
    return tuple(symbols_)


def valid_args(f, kwargs):
    '''Extract arguments from kwargs that appear in f'''
    valid = OrderedDict()
    if type(f) == np.vectorize:
        for a in inspect.getfullargspec(f.pyfunc).args:
            if a in kwargs:
                valid[a] = kwargs[a]
        return valid
    else:
        for a in getfullargspec(f).args:
            if a in kwargs:
                valid[a] = kwargs[a]
        return valid


def eval_func(func, kwargs):
    '''Evaluate function over valid argument'''
    try:
        return func(**valid_args(func, kwargs))
    except TypeError as m:
        raise TypeError(str(m) + str(list(valid_args(func, kwargs).keys())))


def get_defaults(func):
    sig = inspect.signature(func)
    defaults = {}
    for k, v in sig.parameters.items():
        if v.default is not inspect._empty:
            defaults[k] = v.default

    return defaults


def cast_0_dim(a, to):
    if a.ndim == 0:
        return a * np.ones(to.shape)
    else:
        return a


def simulate(state_funcs, **kwargs):
    """Iterate over functions.

    state_funcs(OrderedDict)
        key: the variable to update
        value: the function that updates the variable

    Any remaining kwargs are passed to the state functions.

    The order of the keys in state_funcs determines which variables get updated first.
    """

    verbose = kwargs.get('verbose', False)
    steps = kwargs.get('steps', 1)

    state_dict = kwargs.copy()
    yield OrderedDict([(k, state_dict.get(k, None)) for k in state_funcs])
    for i in range(steps):
        result = []
        for arg, f in list(state_funcs.items()):
            try:
                result.append((arg, eval_func(f, state_dict)))
            except TypeError as m:
                raise TypeError('{}:'.format(arg) + str(m))
            state_dict.update(OrderedDict(result))
        yield OrderedDict(result)


def pad_nan(array):
    if len(array.shape) == 1:
        # print('padding array {}'.format(array.shape))
        return np.pad(array.astype(float), (0, 1),
                      mode='constant', constant_values=np.nan).T
    elif len(array.shape) == 2:
        # print('padding array {}'.format(array.shape))
        return np.pad(array.astype(float), ((0, 1), (0, 0)),
                      mode='constant', constant_values=np.nan)
    else:
        raise NotImplementedError('cannot pad shape {}'.format(array.shape))


def concat_solution(gen, variable):
    """combine solutions of a function generator
    iterates through a function generator and extracts defaults for each function
    these solutions are then padded with nans and stacked

    stacking is vertically for N-d, horizontally for 1-d
    """
    result = []
    params = defaultdict(list)
    for f in gen:
        for k, v in list(get_defaults(f).items()):
            params[k].append(pad_nan(v))
        params[variable].append(pad_nan(f.data))

    for k, v in list(params.items()):
        if len(v[0].shape) == 1:
            params[k] = np.hstack(v)
        else:
            params[k] = np.vstack(v)
    return params


existing_plot_types = pd.DataFrame({
    ('1', 'N', 'N'): ['1-d line', ''],
    ('1', 'N', 'Nx2'): ['2-d line', ''],
    ('1', 'N', 'Nx3'): ['3-d line', ''],
    ('3', 'N, N, N', 'N'): ['3-d colored line', ''],
    ('1', 'Nx2', 'Nx2'): ['2-d vector field', ''],
    ('1', 'Nx3', 'Nx3'): ['3-d vector field', ''],
    ('2', 'N, M', 'NxM'): ['2-d contour', 'indexing'],
    ('2', 'NxM, NxM', 'NxM'): ['2-d contour (skew/carpet)', 'indexing'],
    ('3', 'NxM, NxM, NxM', '1'): ['Parametric Surface', ''],
    ('3', 'NxM, NxM, NxM', 'NxM'): ['Coloured Parametric Surface', ''],
    ('3', 'L, M, 1', 'LxM'): ['Map-to-plane', 'indexing*'],
    ('3', '1, M, N', 'MxN'): ['Map-to-plane', 'indexing*'],
    ('3', 'L, 1, N', 'LxN'): ['Map-to-plane', 'indexing*']
}).T
existing_plot_types.index.set_names(['nargs', 'arg shapes', 'out shape'], inplace=True)
existing_plot_types.columns = ['Plot Type', 'notes']

# manually generate the appropriate function signature
grid_wrapper_def = r"""def wrapped({signature}):
    coordinates = np.meshgrid({arg_str}, indexing = 'xy', sparse = False, copy = False)
    points = np.column_stack([c.ravel() for c in coordinates])
    return np.squeeze({fname}(points).reshape(coordinates[0].shape, order = 'A'))
    """


def gridify(_func=None, **defaults):
    """Given a function of shape (n,dim) and arguments of shape (L), (M), calls f with points L*M"""

    def decorator_gridify(f):

        arg_str = ', '.join([k for k in defaults])

        signature = ''
        for k, v in defaults.items():
            signature = signature + "{} = {},".format(k, k)

        scope = {**defaults}
        scope['np'] = np
        scope[f.__name__] = f

        exec(grid_wrapper_def.format(signature=signature, arg_str=arg_str, fname=f.__name__), scope)
        wrapped = scope['wrapped']
        wrapped.__name__ = f.__name__
        wrapped.__doc__ = f.__doc__

        return decorate(wrapped, decorator_wrapper)

    if _func is None:
        return decorator_gridify
    else:
        return decorator_gridify(_func)


def pointlike(_func=None, signature=None, otypes=[np.float], squeeze=None):
    """Transforms a single-argument function to one that accepts m points of dimension n"""

    def decorator_pointlike(func):
        def argument_wrapper(f, *args, **kwargs):
            """Wrapper needed by decorator.decorate to pass through args, kwargs"""
            if type(args[0]) != np.array:
                args = [np.array(x) for x in args]
            for i, x in enumerate(args):
                if len(x.shape) == 1:
                    args[i] = np.expand_dims(x, axis=0)
            if squeeze is not None:
                try:
                    return np.vectorize(f, otypes=otypes, signature=signature)(*args, **kwargs).squeeze(squeeze)
                except:
                    return np.vectorize(f, otypes=otypes, signature=signature)(*args, **kwargs)
            else:
                return np.vectorize(f, otypes=otypes, signature=signature)(*args, **kwargs)

        if not hasattr(func, '__name__'):
            func.__name__ = 'pointlike'

        return decorate(func, argument_wrapper)

    if _func is None:
        return decorator_pointlike
    else:
        return decorator_pointlike(_func)


def event(func, terminal=True, direction=0):
    def wrapped(*args, **kwargs):
        return func(*args, **kwargs)

    wrapped.terminal = terminal
    wrapped.direction = direction
    return wrapped


def solve(fprime=None, seeds=None, varname=None, interval=None,
          dense_output=True,  # generate a callable solution
          events=None,  # stop when event is triggered
          vectorized=True,
          npoints=50,
          directions=(-1, 1),
          verbose=False,
          ):
    """Decorator that solves initial value problem for a given function

    Can be used to generate streamlines, streaklines, fieldlines, etc
    """

    if len(seeds.shape) > 1:
        pass
    else:
        seeds = np.expand_dims(seeds, axis=0)

    t_eval = np.linspace(*interval, npoints)
    nseeds = len(seeds)

    def decorator_solve(f):
        solutions = []
        t = []

        fprime_ = {}
        for d in directions:
            fprime_[d] = lambda s, y: d * f(y.T)

        for i, seed in enumerate(seeds):
            for d in directions:
                result = solve_ivp(fprime_[d], interval, seed,
                                   dense_output=dense_output,
                                   events=events,
                                   vectorized=vectorized,
                                   t_eval=t_eval)
                solutions.append(result['sol'])
                interval_bounded = result['t']
                seed_numbers = np.ones(len(interval_bounded)) * i  # *len(directions) + 1*(d > 0)
                integrals = interval_bounded[::d] * d * 1j
                if d < 0:
                    t.extend(list(seed_numbers + integrals))
                else:
                    t.extend(list(seed_numbers + integrals)[1:])

        t = np.hstack(t)

        def solution(s=t):
            s = np.array(s)
            if len(s.shape) == 0:
                s = np.expand_dims(s, axis=0)

            isolution = np.floor(s.real).astype(int) * len(directions) + (s.imag > 0)

            results = []
            seed_number = []
            integral = []
            for soln, imag_ in zip(isolution, s.imag):
                seed_number.append(np.floor(soln / len(directions)))
                integral.append(imag_)
                try:
                    if np.isnan(abs(soln + imag_)):
                        results.append(np.ones(isolution.shape[-1]) * np.nan)
                    else:
                        results.append(solutions[soln](np.abs(imag_)))
                except:
                    results.append(np.ones(isolution.shape[-1]) * np.nan)
            index_ = pd.MultiIndex.from_arrays([seed_number, integral],
                                               names=['seed', 'integral'])
            return pd.DataFrame(np.vstack(results), index=index_).drop_duplicates()

        solution.__name__ = varname

        return decorate(solution, decorator_wrapper)  # preserves signature

    if fprime is None:
        return decorator_solve
    else:
        return decorator_solve(fprime)


def convert_to(expr, target_units, unit_system="SI", raise_errors=True):
    """
    Same as sympy.convert_to but accepts equations and allows functions of units to pass

    Convert ``expr`` to the same expression with all of its units and quantities
    represented as factors of ``target_units``, whenever the dimension is compatible.

    ``target_units`` may be a single unit/quantity, or a collection of
    units/quantities.

    Examples
    ========

    >>> from sympy.physics.units import speed_of_light, meter, gram, second, day
    >>> from sympy.physics.units import mile, newton, kilogram, atomic_mass_constant
    >>> from sympy.physics.units import kilometer, centimeter
    >>> from sympy.physics.units import gravitational_constant, hbar
    >>> from sympy.physics.units import convert_to
    >>> convert_to(mile, kilometer)
    25146*kilometer/15625
    >>> convert_to(mile, kilometer).n()
    1.609344*kilometer
    >>> convert_to(speed_of_light, meter/second)
    299792458*meter/second
    >>> convert_to(day, second)
    86400*second
    >>> 3*newton
    3*newton
    >>> convert_to(3*newton, kilogram*meter/second**2)
    3*kilogram*meter/second**2
    >>> convert_to(atomic_mass_constant, gram)
    1.660539060e-24*gram

    Conversion to multiple units:

    >>> convert_to(speed_of_light, [meter, second])
    299792458*meter/second
    >>> convert_to(3*newton, [centimeter, gram, second])
    300000*centimeter*gram/second**2

    Conversion to Planck units:

    >>> from sympy.physics.units import gravitational_constant, hbar
    >>> convert_to(atomic_mass_constant, [gravitational_constant, speed_of_light, hbar]).n()
    7.62963085040767e-20*gravitational_constant**(-0.5)*hbar**0.5*speed_of_light**0.5

    """


    from sympy.physics.units import UnitSystem
    unit_system = UnitSystem.get_unit_system(unit_system)

    if not isinstance(target_units, (Iterable, Tuple)):
        target_units = [target_units]


    if hasattr(expr, 'rhs'):
        return Eq(convert_to(expr.lhs, target_units, unit_system),
                 convert_to(expr.rhs, target_units, unit_system))
    # if type(type(expr)) is UndefinedFunction:
    if is_function(expr):
        # print('undefined input expr:{}'.format(expr))
        return nsimplify(expr, rational=True)

    if isinstance(expr, Add):
        return Add.fromiter(convert_to(i, target_units, unit_system) for i in expr.args)

    expr = sympify(expr)

    if not isinstance(expr, Quantity) and expr.has(Quantity):
        expr = expr.replace(
            lambda x: isinstance(x, Quantity),
            lambda x: x.convert_to(target_units, unit_system))

    def get_total_scale_factor(expr):
        if isinstance(expr, Mul):
            return reduce(lambda x, y: x * y, [get_total_scale_factor(i) for i in expr.args])
        elif isinstance(expr, Pow):
            return get_total_scale_factor(expr.base) ** expr.exp
        elif isinstance(expr, Quantity):
            return unit_system.get_quantity_scale_factor(expr)
        return expr

    depmat = _get_conversion_matrix_for_expr(expr, target_units, unit_system)
    if depmat is None:
        if raise_errors:
            raise NameError('cannot convert {} to {} {}'.format(expr, target_units, unit_system))
        return nsimplify(expr, rational=True)

    expr_scale_factor = get_total_scale_factor(expr)
    result = expr_scale_factor * Mul.fromiter(
        (1/get_total_scale_factor(u) * u) ** p for u, p in zip(target_units, depmat))
    return nsimplify(result, rational=True)


def get_expr_unit(expr, unit_registry, verbose=False):
    '''Get units from an expression'''
    if is_function(expr):
        for func in unit_registry:
            if type(expr) == type(func):
                # b(a) = b(x)
                if verbose:
                    print('get_expr_unit: found match {} for {}'.format(func, expr))
                # {f(x): f(cm), f(cm): kg}
                func_units = unit_registry[func]
                if func_units in unit_registry:
                    return unit_registry[func_units]
                return func_units
        if verbose:
            print('get_expr_unit: no match found for {}'.format(expr))

    if isinstance(expr, Mul):
        results = []
        for arg in expr.args:
            result = get_expr_unit(arg, unit_registry, verbose)
            if result is not None:
                results.append(result)
        if len(results) > 0:
            return Mul.fromiter(results)
        else:
            return None

    if len(unit_registry) > 0:
        expr_unit = expr.subs(
            unit_registry, simultaneous=False).subs(
                unit_registry, simultaneous=False)
    else:
        expr_unit = expr

    if len(expr_unit.free_symbols) > 0:
        return None

    if isinstance(expr_unit, Add):
        # use the first term
        arg_0 = expr_unit.args[0]
        convert_to(expr_unit, arg_0)
        result = arg_0
    else:
        result = expr_unit

    # if len(result.free_symbols) > 0:
    #     return None

    return get_base_unit(result)


def get_arg_units(expr, unit_registry, arg_units=None):
    """retrieves units of expression arguments
    """
    if arg_units is None:
        arg_units = dict()

    if expr in unit_registry:
        # unit_registry: {f(cm,km): kg}
        if is_function(unit_registry[expr]):
            for arg_, arg_unit in zip(expr.args, unit_registry[expr].args):
                arg_units[arg_] = arg_unit
        return arg_units

    # 2*a(x)
    for arg in expr.args:
        arg_units = get_arg_units(arg, unit_registry, arg_units)
    return arg_units

def replace_args(expr, from_map, to_map):
    # func_symbol = type(expr)
    arg_map = dict()
    for arg in expr.free_symbols:
        if (arg in from_map) & (arg in to_map):
            from_unit = from_map[arg]
            to_unit = to_map[arg]
            try:
                assert get_dimensions(from_unit) == get_dimensions(to_unit)
                arg_map[arg] = convert_to(arg*to_unit, from_unit)/from_unit
            except:
                raise NameError('cannot convert from {} to {}'.format(from_unit, to_unit))
    return expr.subs(arg_map)

def unify_args(expr, unit_registry, to_symbol, verbose):
    """replaces arguments in an expression"""
    expr_units = get_arg_units(expr, unit_registry)
    to_units = get_arg_units(to_symbol, unit_registry)
    if verbose:
        print('unify_args: {} arg units {}'.format(expr, expr_units))
        print('unify_args: to arg units', to_units)
    expr = replace_args(expr, expr_units, to_units)
    if verbose:
        print('unify_args: converted expression:', expr)
    return expr

def unify(expr, unit_registry, to_symbol=None, verbose=False):
    """adds unit conversion factors to composed functions"""
    if verbose:
        print('unify: to_symbol:', to_symbol)
    if hasattr(expr, 'rhs'):
        return Eq(expr.lhs, unify(
            expr.rhs,
            unit_registry,
            to_symbol=expr.lhs,
            verbose=verbose))
    if isinstance(expr, Add):
        if verbose:
            print('unify: Adding expression: {} -> {}'.format(
                expr, get_expr_unit(to_symbol, unit_registry, verbose)))
        return Add.fromiter([unify(arg, unit_registry, to_symbol, verbose) for arg in expr.args])

    expr_unit = get_expr_unit(expr, unit_registry, verbose)

    if verbose:
        print('unify: {} unit {}'.format(expr, expr_unit))
        print('unify: {} symbols {}'.format(expr, expr.free_symbols))
        print('unify: {} symbols {}'.format(to_symbol, to_symbol.free_symbols))
    try:
        assert expr.free_symbols.issubset(to_symbol.free_symbols)
    except:
        raise NameError("{} arguments not in {}".format(
            expr.free_symbols, to_symbol.free_symbols))

    if is_function(expr):
        if verbose:
            print('unify: function expression: {}'.format(expr))
        if to_symbol is not None:
            if verbose:
                print('\nunify: to_symbol args: {}'.format(to_symbol.args))
                print('unify: to_symbol free symbols: {}'.format(to_symbol.free_symbols))
                print('unify: expr args: {}'.format(expr.args))
                print('unify: expr free symbols: {}'.format(expr.free_symbols))

            for k, v in unit_registry.items():
                if isinstance(expr, type(k)):
                    if len(k.free_symbols) > 0:
                        if verbose:
                            print('unify: found matching {} -> {}'.format(expr, k))
                        arg_units = get_arg_units(k, unit_registry)
                        if verbose:
                            print('unify: func units:', arg_units)
                        expr_units = {}
                        for arg, sym in zip(expr.args, k.free_symbols):
                            to_unit = arg_units.get(sym)
                            from_unit = get_expr_unit(arg, unit_registry)
                            if (from_unit is not None) and (to_unit is not None):
                                expr_units[arg] = convert_to(arg*from_unit, to_unit)/to_unit
                        expr = expr.subs(expr_units)

                        if verbose:
                            print('unify: replaced args', expr)

    expr = unify_args(expr, unit_registry, to_symbol, verbose)

    if (to_symbol is not None) & (expr_unit is not None):
        to_unit = get_expr_unit(to_symbol, unit_registry, verbose)
        if verbose:
            print('unify: to_unit {}'.format(to_unit))
        if get_dimensions(expr_unit) == get_dimensions(to_unit):
            if verbose:
                print('unify: {} [{}] -> to_symbol: {}[{}]'.format(
                    expr, expr_unit, to_symbol, to_unit))
            expr = convert_to(expr*expr_unit, to_unit)/to_unit
        else:
            if verbose:
                print('unify: registry:')
                for k, v in unit_registry.items():
                    print('unify:\t{} -> {}'.format(k, v))
            raise NameError('cannot convert {} [{}] to {}[{}]'.format(
                expr, expr_unit, to_symbol, to_unit))

    return expr

def get_abbrev(unit):
    """get the abbreviation for a mixed unit"""
    if hasattr(unit, 'abbrev'):
        return unit.abbrev
    if isinstance(unit, Mul):
        return Mul.fromiter([get_abbrev(arg) for arg in unit.args])
    if isinstance(unit, Pow):
        base, exp = unit.as_base_exp()
        return Pow(get_abbrev(base), exp)
    return unit


def get_dimensions(unit):
    """get the set of basis units"""
    if hasattr(unit, 'dimension'):
        return unit.dimension
    if isinstance(unit, Mul):
        return Mul.fromiter([get_dimensions(arg) for arg in unit.args])
    if isinstance(unit, Pow):
        base, exp = unit.as_base_exp()
        return Pow(get_dimensions(base), exp)
    return unit


def get_base_unit(expr):
    if hasattr(expr, 'dimension'):
        return expr
    if isinstance(expr, Mul):
        results = []
        for arg in expr.args:
            result = get_base_unit(arg)
            if result is not None:
                results.append(result)
        if len(results) > 0:
            return Mul.fromiter(results)
        else:
            return None
    if isinstance(expr, Pow):
        base, exp = expr.as_base_exp()
        return Pow(get_base_unit(base), exp)
    if isinstance(expr, Add):
        results = [get_dimensions(arg) for arg in expr.args]
        arg0_dimensions = results[0]
        for r in results:
            try:
                assert arg0_dimensions == r
            except:
                print(results)
                raise
        return get_base_unit(expr.args[0])
    return None

def is_function(expr):
    """returns True if expr is a function

    examples:
        f(x): True
        symbols('f', cls=UndefinedFunction): True
        x: False
    """
    if isinstance(expr, UndefinedFunction):
        return True
    return isinstance(type(expr), UndefinedFunction)
<|MERGE_RESOLUTION|>--- conflicted
+++ resolved
@@ -38,12 +38,7 @@
 from sympy import nsimplify
 from sympy import Function
 
-<<<<<<< HEAD
-def get_unit_quantity(name, base, scale_factor, abbrev=None, unit_system='SI'):
-    '''Define a unit in terms of a base unit'''
-    u = units.Quantity(name, abbrev=abbrev)
-    base_unit = getattr(sympy_units, base)
-=======
+
 def get_unit_quantity(name, base, scale_factor, abbrev = None, unit_system = 'SI'):
 	'''Define a unit in terms of a base unit'''
 	u = units.Quantity(name, abbrev = abbrev)
@@ -106,7 +101,6 @@
 		command = 'cd "{}" && "{}" -c "import numpy.f2py as f2py;f2py.main()" {}'.format(folder, sys.executable, args)
 		status, output = exec_command(command)
 		return status, output, command
->>>>>>> 7f8289e5
 
     try:
         # sympy >= 1.5 raises the following warning:
