--- conflicted
+++ resolved
@@ -1,536 +1,532 @@
-# %%
-'''Function List:
-conv_to_array(value): Convert object into an array.
-ts_to_spacepystr(ts):  Convert from utc timestamp to datetime string.
-ts_to_spacepydt(ts): Convert from utc timestamp to a datetime object.
-create_spacepy(inTime, c1, c2, c3, inCoord, inType): Create a SpacePy Coords
-    object and return.
-create_astropy(inTime, c1, c2, c3, inCoord, inType): Create as AstroPy SkyCoord
-    object and return.
-spacepy_spacepy(spacepy_coord, outCoord, outType): Converts given SpacePy
-    object to the requested SpacePy coordinate system.
-astropy_astropy(astropy_coord, outCoord, outType): Converts given Astropy
-    object to the requested AstroPy coordinate system.
-spacepy_astropy(spacepy_coord, outCoord, outType): Converts given SpacePy
-    object to an AstroPy object in the requested coordinate system.
-astropy_spacepy(astropy_coord, outCoord, outType): Converts given Astropy
-    object to a SpacePy object in the requested coordinate system.
-extract_spacepy(inTime, c1, c2, c3, inCoord, inType, outCoord, outType, newC,
-    verbose=False): Extract x, y, z, and units from a SpacePy Coords object and
-    return.
-extract_astropy(astropy_coord, outType): Extract x, y, z, and units from an
-    AstroPy SkyCoord object and return.
-ConvertCoord(inTime,c1,c2,c3,inCoord,inType,outCoord,outType,verbose=False):
-    Main function to perform coordinate conversions.
-ComputeLshell(inTime,c1,c2,c3,inCoordName,inCoordType): Computes L Shell
-ConvertCoord_f(inTime,c1,c2,c3,iC1,iT1,iC2,iT2): Wrapper function for
-    ConvertCoord to be compatible with integer inputs for coordinate systems
-    and types.
-'''
-
-import time
-import numpy as np
-from datetime import datetime as dt
-from datetime import timezone
-import spacepy.coordinates as spc
-from spacepy.coordinates import Coords
-from spacepy.time import Ticktock
-import astropy.units as u
-from astropy.coordinates import SkyCoord
-
-#Set option in spacepy to use ctrans instead of irbempy for coordinate transforms
-spc.DEFAULTS.set_values(use_irbem=False, itol=5)
-
-# Set option in spacepy to use ctrans instead of irbempy
-spc.DEFAULTS.set_values(use_irbem=False, itol=5)
-
-# Define coordinate lists for AstroPy and SpacePy
-astropy_coordlist = ['teme', 'icrs', 'fk5', 'fk4', 'itrs', 'galactic', 'cirs',
-                     'tete', 'galactocentric', 'precessedgeocentric',
-                     'geocentricmeanecliptic', 'geocentrictrueecliptic',
-                     'hcrs', 'barycentricmeanecliptic',
-                     'heliocentricmeanecliptic', 'barycentrictrueecliptic',
-                     'heliocentrictrueecliptic', 'heliocentriceclipticiau76',
-                     'custombarycentricecliptic', 'lsr', 'lsrk', 'lsrd',
-                     'galacticlsr', 'fk4noeterms', 'supergalactic']
-spacepy_coordlist = ['GDZ', 'GEO', 'GSM', 'GSE', 'SM', 'GEI', 'MAG', 'SPH',
-                     'RLL']
-
-
-def convert_to_array(value):
-    '''Convert given object to array.'''
-
-    if isinstance(value, (np.ndarray)):
-        return value
-    else:
-        if isinstance(value, (list)):
-            return np.array(value)
-        else:
-            return np.array([value])
-
-
-@np.vectorize
-def ts_to_spacepystr(ts):
-    '''Convert from utc timestamp to datetime string.'''
-    return dt.strftime(dt.utcfromtimestamp(int(ts)), '%Y-%m-%dT%H:%M:%S')
-
-
-# Steve Morley recommended converting to something other than a string to
-# improve speed.
-@np.vectorize
-def ts_to_spacepydt(ts):
-    '''Convert from utc timestamp to a datetime object.'''
-    return dt.fromtimestamp(ts, tz=timezone.utc)
-
-    '''Testing description and results:
-    Given nine spherical coordinate positions...
-        sat_time = np.repeat(1068865200, 9)  #UTC timestamps
-        sat_lon = np.array([-180.,-180.,-180.,0.,0.,0.,180.,180.,180.])  #deg
-        sat_lat = np.array([-90.,0.,90.,-90.,0.,90.,-90.,0.,90.])  #in degrees
-        sat_radius = np.repeat(1.063871355909377,9)  #in R_earth
-    and converting between every possible coordinate pair,
-        coord_list = ['GDZ','GEO','GSM','GSE','SM','GEI','MAG','SPH','RLL']
-    the ratio of completion times were compared between the original string
-    method, the datetime object method and the direct timestamp method, each
-    individually to the original method and also to each other (see table
-    below). The ratios were chosen so the slower method was on top with the
-    faster method on the bottom to indicate how many times faster the 'new'
-    method would be as compared to the 'old' one.
-
-    Avg   Std.Dev. Min   Max
-    ---------------------------------
-    2.05  0.67     1.00  6.2   ratio = str/dt completion times
-    1.46  0.52     0.43  4.4   ratio = str/ts completion times
-    1.52  0.69     0.73  4.8   ratio = ts/dt  completion times
-
-    Result: The datetime method is the fastest of the three tested, although
-    within uncertainties of the direct timestamp method. In addition, the
-    datetime method is never slower than the string method unlike the timestamp
-    method. Also, the datetime method was 0.55 (+/- 0.32) ms faster on average
-    than the string method, and 0.24 (+/- 0.34) ms faster on average than the
-    direct timestamp method. So, the datetime object method is preferred.
-    '''
-
-
-def create_spacepy(inTime, c1, c2, c3, inCoord, inType):
-    '''Create a SpacePy Coords object and return.'''
-
-    # pack position arrays in desired format
-    if inType == "sph":
-        # Need to reorder Kamodo arrays to be consistent with spacepy
-        sat_track = [[c3[i], c2[i], c1[i]] for i in range(len(c1))]
-    else:  # cartesian
-        sat_track = [[c1[i], c2[i], c3[i]] for i in range(len(c1))]
-
-    # create SpacePy coordinate object
-    cvals = Coords(sat_track, inCoord, inType)
-    tt = Ticktock(ts_to_spacepydt(inTime), 'UTC')  # datetime object method
-    cvals.ticks = tt
-    return cvals
-
-
-def create_astropy(inTime, c1, c2, c3, inCoord, inType):
-    '''Create as AstroPy SkyCoord object and return.'''
-
-    t = ts_to_spacepydt(inTime)
-    if inType == 'car':
-        astropy_coord = SkyCoord(c1*u.Rearth, c2*u.Rearth, c3*u.Rearth,
-                                 obstime=t, frame=inCoord,
-                                 representation_type='cartesian')
-    elif inType == 'sph':
-        astropy_coord = SkyCoord(c1*u.deg, c2*u.deg, c3*u.Rearth, obstime=t,
-                                 frame=inCoord,
-                                 representation_type='spherical')
-    return astropy_coord
-
-
-def spacepy_spacepy(spacepy_coord, outCoord, outType):
-    '''Converts given SpacePy object to the final SpacePy coordinate system.'''
-
-    new_spacepy_coord = spacepy_coord.convert(outCoord, outType)
-    return new_spacepy_coord
-
-
-def astropy_astropy(astropy_coord, outCoord, outType):
-    '''Converts given Astropy object to the final AstroPy coordinate system.'''
-
-    new_astropy_coord = astropy_coord.transform_to(outCoord)
-    if outType == 'car':
-        new_astropy_coord.representation_type = 'cartesian'
-    elif outType == 'sph':
-        new_astropy_coord.representation_type = 'spherical'
-    return new_astropy_coord
-
-
-def spacepy_astropy(spacepy_coord, outCoord, outType):
-    '''Converts given SpacePy object to an AstroPy object in the final
-    coordinate system.'''
-
-    itrs = Coords.to_skycoord(spacepy_coord)  # always to ITRS cartesian
-    astropy_coord = astropy_astropy(itrs, outCoord, outType)
-    return astropy_coord
-
-
-def astropy_spacepy(astropy_coord, outCoord, outType):
-    '''Converts given Astropy object to a SpacePy object in the final
-    coordinate system.'''
-
-    cvals = Coords.from_skycoord(astropy_coord)  # always to GEO car
-    spacepy_coord = spacepy_spacepy(cvals, outCoord, outType)
-    return spacepy_coord
-
-
-def extract_spacepy(inTime, c1, c2, c3, inCoord, inType, outCoord, outType,
-                    newC, verbose=False):
-    '''Extract x, y, z, and units from a SpacePy Coords object and return.'''
-
-    if outType == "sph":
-        # Need to reorder Kamodo arrays to be consistent with spacepy
-        zz, yy, xx = newC.data.T
-    else:
-        xx, yy, zz = newC.data.T
-
-    # check for and correct negative radii or altitudes
-    # observed in some conversions to GDZ sph
-    # also correct for negative longitudes in SPH sph coordinates
-    # (should be 0 to 360 longitude)
-    if outType == 'sph':
-        idx = np.where(zz < 0.)[0]
-        # neg radii error only observed to occur when lat=-90 deg in GDZ
-        while len(idx) > 0:
-            if verbose:
-                print(f'Shifting {len(idx)} latitudes to avoid negative ' +
-                      'radii or altitudes.')
-            c2[idx] += 0.000000001  # slightly offset lat from -90 deg
-            idx2 = np.where(c2 > 90.)[0]  # check for lat>90 after offset
-            if len(idx2) > 0:
-                c2[idx2] -= 0.000000002  # if so, correct in other direction
-            sat_track_idx = [[c3[idx[i]], c2[idx[i]], c1[idx[i]]] for i in
-                             range(len(idx))]  # make new sat_track
-            cvals_idx = Coords(sat_track_idx, inCoord, inType)
-            tt_idx = Ticktock(ts_to_spacepydt(inTime[idx]), 'UTC')
-            cvals_idx.ticks = tt_idx
-            newC_idx = cvals_idx.convert(outCoord, outType)
-            zz[idx], yy[idx], xx[idx] = newC_idx.data.T
-            idx = np.where(zz < 0.)[0]
-        if outCoord == 'SPH':  # SPH sph lon range should be 0 to 360
-            idx = np.where(xx < 0)[0]  # select negative longitudes
-            xx[idx] += 360  # fix
-    outUnits = newC.units
-    if outType == "sph":
-        # Need to reorder Kamodo arrays to be consistent with spacepy
-        outUnits.reverse()
-
-    # fix spacepy bug in returned units
-    if outType == 'sph':
-        # check altitude for spherical return units
-        if max(zz) > 300.:
-            if outUnits[2] != 'km':
-                outUnits[2] = 'km'
-        elif min(zz) < 100.:
-            if outUnits[2] != 'Re':
-                outUnits[2] = 'Re'
-        # else leave as it is
-    else:
-        # check cartesian position return units
-        rr = np.sqrt(xx**2 + yy**2 + zz**2)
-        if max(rr) > 300.:
-            if outUnits[0] != 'km':
-                outUnits = ['km', 'km', 'km']
-        elif min(rr) < 100.:
-            if outUnits[0] != 'Re':
-                outUnits = ['Re', 'Re', 'Re']
-        # else leave as it is
-
-    # change unit Re to R_E for recognition in Kamodo
-    for i in range(len(outUnits)):
-        if outUnits[i] == 'Re':
-            outUnits[i] = 'R_E'
-
-    return xx, yy, zz, outUnits
-
-
-def extract_astropy(astropy_coord, outType):
-    '''Extract x, y, z, units from an AstroPy SkyCoord object and return.'''
-
-    # retrieve converted values by the attribute names, converting to the
-    #   standard unit based on car vs sph
-    coord_names = list(astropy_coord.representation_component_names.keys())
-    if outType == 'car':
-        units = ['R_E', 'R_E', 'R_E']
-        x = getattr(astropy_coord, coord_names[0]).to(u.Rearth).value
-        y = getattr(astropy_coord, coord_names[1]).to(u.Rearth).value
-    elif outType == 'sph':
-        units = ['deg', 'deg', 'R_E']
-        x = getattr(astropy_coord, coord_names[0]).to(u.deg).value
-        y = getattr(astropy_coord, coord_names[1]).to(u.deg).value
-    z = getattr(astropy_coord, coord_names[2]).to(u.Rearth).value
-    return x, y, z, units
-
-
-def ConvertCoord(inTime, c1, c2, c3, inCoord, inType, outCoord, outType,
-                 verbose=False):
-    """
-    This function uses spacepy and astropy to convert time and position arrays
-    from one coordinate system to another. It will correct obvious errors in
-    the return units, but may not catch all incorrect values.
-
-    INPUTS:
-    inTime array:  time in UTC timestamp
-    c1 array:  x (in R_earth)*, lon (in deg)
-    c2 array:  y (in R_earth)*, lat (in deg)
-    c3 array:  z (in R_earth)*, alt (in km), radius (in R_earth)
-    inCoord string: case-sensitive string from list:
-        'GDZ', 'GEO', 'GSM', 'GSE', 'SM', 'GEI', 'MAG', 'SPH', 'RLL'
-        (SpacePy coordinates)
-        'teme', 'icrs', 'fk5', 'fk4', 'itrs', 'galactic', 'galactocentric',
-        'cirs', 'tete', 'precessedgeocentric', 'geocentricmeanecliptic',
-        'geocentrictrueecliptic', 'hcrs', 'barycentricmeanecliptic',
-        'heliocentricmeanecliptic', 'barycentrictrueecliptic',
-        'heliocentrictrueecliptic', 'heliocentriceclipticiau76',
-        'custombarycentricecliptic', 'lsr', 'lsrk', 'lsrd', 'supergalactic',
-        'galacticlsr', 'fk4noeterms' (AstroPy coordinates)
-        Note: Not compatible with AstroPy's HADec and AltAz coordinate systems.
-        Note: Conversions using the galactocentric coordinate system are not
-            conserved (a conversion to and then from this coordinate system
-                       does not return the same beginning values).
-    inType string: car, sph
-    outCoord string: (same list as for inCoord string)
-    outType string: car, sph
-
-    OUTPUT:
-    c1 array:  x (in R_earth)*, lon (in deg)
-    c2 array:  y (in R_earth)*, lat (in deg)
-    c3 array:  z (in R_earth)*, alt (in km), radius (in R_earth)
-    units array:  [unit_c1, unit_c2, unit_c3]  (for example ['deg','deg','km']
-                                                    or ['R_E','R_E','R_E'])
-    *SpacePy's GDZ car coordinate system requires and produces (x, y, z) in km.
-
-    The resource information on SpacePy's coordinate conversion function is
-        sparse at best, so the below information has been collected via other
-        resources and our own testing of the function. The data concerning the
-        spherical coordinate systems are collected into a table format for
-        easier perusal. Some details concerning the AstroPy coordinate systems
-        are also below.
-    For cartesian coordinates, all of the input values after time should be in
-        earth radii (R_E) in order (x, y, z) to work properly, except for GDZ.
-    For spherical coordinates, all of the input values after time should be in
-        order (longitude, latitude, altitude or radius). The longitude and
-        latitude values should be in degrees, altitude values in kilometers,
-        and radius values in earth radii (R_E) from the Earth's center. All
-        latitude values should fall between -90 and 90 degrees. The longitude
-        range differs between the coordinate systems and is given for each in
-        the table below.
-    The intepretations of the input coordinates vary between the AstroPy
-        coordinate systems (see below). We leave it to the user to determine
-        the proper input values accordingly.
-    The longitude values returned for a given coordinate converted to an
-        AstroPy coordinate system are always positive (0 to 360 degrees).
-
-    SpacePy
-    Abbrev.   Full Name                       Lon. range     vertical variable
-    --------------------------------------------------------------------------
-    GDZ    Geodetic (WGS 84)                  (-180, 180)    Altitude (km)
-    GEO    Geographic                         (-180, 180)    Radius (R_E)
-    GSM    Geocentric Solar Magnetospheric    (-180, 180)    Radius (R_E)
-    GSE    Geocentric Solar Ecliptic          (-180, 180)    Radius (R_E)
-    SM     Solar Magnetic                     (-180, 180)    Radius (R_E)
-    GEI    Geocentric Equatorial Inertial     (-180, 180)    Radius (R_E)
-          (also ECI = Earth-Centered Inertial)
-    MAG    Geomagnetic                        (-180, 180)    Radius (R_E)
-    SPH    Spherical                            (0, 360)     Radius (R_E)
-    RLL    Radius, Latitude, Longitude        (-180, 180)    Radius (R_E)
-
-    For descriptions of most of the coordinate systems, see
-    https://sscweb.gsfc.nasa.gov/users_guide/Appendix_C.shtml and
-    "Geophysical Coordinate Transformations", C.T. Russell, Cosmic
-        Electrodynamics, Vol. 2, pp. 184 - 196, 1971.
-    The current links to SpacePy's coordinate documentation and wrapped
-    conversion functions are:
-        https://spacepy.github.io/autosummary/spacepy.coordinates.Coords.html
-        http://svn.code.sf.net/p/irbem/code/trunk/manual/user_guide.html
-
-    AstroPy coordinate systems:
-        https://docs.astropy.org/en/stable/coordinates/skycoord.html
-    Spherical coordinates in the AstroPy coordinate systems are interpreted as
-    described below with the units [x,y,z] = [deg, deg, R_E].
-    (All z values must be in R_E, not km.)
-        teme: ['lon', 'lat', 'distance']
-        icrs: ['ra', 'dec', 'distance']
-        fk5: ['ra', 'dec', 'distance']
-        fk4: ['ra', 'dec', 'distance']
-        itrs: ['lon', 'lat', 'distance']
-        galactic: ['l', 'b', 'distance']
-        galactocentric: ['lon', 'lat', 'distance']
-        cirs: ['ra', 'dec', 'distance']
-        tete: ['ra', 'dec', 'distance']
-        precessedgeocentric: ['ra', 'dec', 'distance']
-        geocentricmeanecliptic: ['lon', 'lat', 'distance']
-        geocentrictrueecliptic: ['lon', 'lat', 'distance']
-        hcrs: ['ra', 'dec', 'distance']
-        barycentricmeanecliptic: ['lon', 'lat', 'distance']
-        heliocentricmeanecliptic: ['lon', 'lat', 'distance']
-        barycentrictrueecliptic: ['lon', 'lat', 'distance']
-        heliocentrictrueecliptic: ['lon', 'lat', 'distance']
-        heliocentriceclipticiau76: ['lon', 'lat', 'distance']
-        custombarycentricecliptic: ['lon', 'lat', 'distance']
-        lsr: ['ra', 'dec', 'distance']
-        lsrk: ['ra', 'dec', 'distance']
-        lsrd: ['ra', 'dec', 'distance']
-        galacticlsr: ['l', 'b', 'distance']
-        fk4noeterms: ['ra', 'dec', 'distance']
-        supergalactic: ['sgl', 'sgb', 'distance']
-    Cartesian coordinates in the AstroPy coordinate systems are interpreted as
-    (x,y,z) with a few exceptions (below) and always in R_E (earth radii).
-        galactic: ['u', 'v', 'w']
-        supergalactic: ['sgx', 'sgy', 'sgz']
-    """
-
-    # Start timer, define coordinate system lists in each package
-    tic = time.perf_counter()
-    if (inCoord not in astropy_coordlist) and (inCoord not in
-                                               spacepy_coordlist):
-        raise ValueError(f'The {inCoord} coordinate system is not recogized.' +
-                         f'Must be one of: {spacepy_coordlist} ' +
-                         f'{astropy_coordlist}.')
-
-    # convert input values to arrays with a defined length to avoid errors.
-    inTime = convert_to_array(inTime)
-    c1 = convert_to_array(c1)
-    c2 = convert_to_array(c2)
-    c3 = convert_to_array(c3)
-
-    # skip conversions to same coordinate system and simply return
-    if inCoord == outCoord and inType == outType:
-        # figure out units to return
-        if verbose:
-            print(f'No conversion necessary from {inCoord} {inType} to ' +
-                  f'{outCoord} {outType}. Returning. ', end="")
-        if inType == 'sph':
-            units = ['deg', 'deg', 'R_E']
-        if inType == 'sph' and inCoord == 'GDZ':
-            units[2] = 'km'
-        if inType == 'car':
-            units = ['R_E', 'R_E', 'R_E']
-        toc = time.perf_counter()
-        if verbose:
-            print(f'Elapsed time: {toc-tic:.4f} seconds.')
-        return c1, c2, c3, units
-
-    # Create coordinate object
-    if inCoord in spacepy_coordlist:
-        coord_obj = create_spacepy(inTime, c1, c2, c3, inCoord, inType)
-    elif inCoord in astropy_coordlist:
-        coord_obj = create_astropy(inTime, c1, c2, c3, inCoord, inType)
-
-    # Perform coordinate conversion
-    if inCoord in spacepy_coordlist and outCoord in spacepy_coordlist:
-        new_coord = spacepy_spacepy(coord_obj, outCoord, outType)
-    elif inCoord in astropy_coordlist and outCoord in astropy_coordlist:
-        new_coord = astropy_astropy(coord_obj, outCoord, outType)
-    elif inCoord in spacepy_coordlist and outCoord in astropy_coordlist:
-        new_coord = spacepy_astropy(coord_obj, outCoord, outType)
-    elif inCoord in astropy_coordlist and outCoord in spacepy_coordlist:
-        new_coord = astropy_spacepy(coord_obj, outCoord, outType)
-
-    # Extract x, y, z, and units from converted coordinate object
-    if outCoord in spacepy_coordlist:
-        x, y, z, units = extract_spacepy(inTime, c1, c2, c3, inCoord, inType,
-                                         outCoord, outType, new_coord,
-                                         verbose=verbose)
-    elif outCoord in astropy_coordlist:
-        x, y, z, units = extract_astropy(new_coord, outType)
-
-    # Ending messages and final return.
-    toc = time.perf_counter()
-    if verbose:
-        print('Converted from ', inCoord, inType, 'to:', outCoord, outType,
-              units, 'in', "{:0.4f}".format(toc-tic), 'seconds.')
-    return x, y, z, units
-
-
-def ComputeLshell(inTime, c1, c2, c3, inCoord, inType):
-    """
-    This function uses spacepy to compute L shell and MLT from given time and
-    position values. It uses the IRBEM library to do the calculations.
-    (Not currently used in Kamodo.)
-
-    INPUTS:
-    inTime:       array:  time in UTC timestamp
-    c1:           array:  x(R_E)*, lon(deg)
-    c2:           array:  y(R_E)*, lat(deg)
-    c3:           array:  z(R_E)*, alt(km), radius(R_E)
-    *SpacePy's GDZ car coordinate system requires (x, y, z) in km.
-    inCoordName:  string: case-sensitive string from list in ConvertCood. See
-        that function's documentation for more details.
-
-    OUTPUT:
-    c1:       array:  Lm
-    c2:       array:  Lstar
-    c3:       array:  MLT
-    """
-
-<<<<<<< HEAD
-=======
-    #make sure package is loaded.
->>>>>>> b5016528
-    from spacepy.irbempy import get_Lstar
-
-    # Start timer
-    tic = time.perf_counter()
-
-    # convert input values to arrays with a defined length to avoid errors
-    inTime = convert_to_array(inTime)
-    c1 = convert_to_array(c1)
-    c2 = convert_to_array(c2)
-    c3 = convert_to_array(c3)
-
-    # create Spacepy Coord, converting from astropy coord sys if needed
-    if inCoord in spacepy_coordlist:
-        spacepy_coord = create_spacepy(inTime, c1, c2, c3, inCoord, inType)
-        cvals = spacepy_spacepy(spacepy_coord, 'GSM', 'sph')
-    elif inCoord in astropy_coordlist:
-        astropy_coord = create_astropy(inTime, c1, c2, c3, inCoord, inType)
-        cvals = astropy_spacepy(astropy_coord, 'GSM', 'sph')
-
-    # compute Lstar
-    # Need to test what spacepy coord sys this works fastest in
-    # (GSM sph as above?)
-    qq = get_Lstar(cvals.ticks, cvals)
-    Lm = abs(np.reshape(qq['Lm'], -1))
-    Lstar = abs(np.reshape(qq['Lstar'], -1))
-    MLT = qq['MLT']
-
-    # Ending statements and return
-    toc = time.perf_counter()
-    print('Computed Lm, lstar, MLT in ', "{:0.4f}".format(toc-tic),
-          ' seconds for', len(inTime), ' positions.')
-    return Lm, Lstar, MLT
-
-
-# Not sure we need this. If so, will need to add integers for astropy
-# coordinates.
-def ConvertCoord_f(inTime, c1, c2, c3, iC1, iT1, iC2, iT2):
-    """
-    Wrapper function to ConvertCoord for Fortran calls.
-
-    iC1,iC2 mapping:
-        0 = GDZ   3 = GSE   6 = MAG
-        1 = GEO   4 = SM    7 = SPH
-        2 = GSM   5 = GEI   8 = RLL
-
-    iT1,iT2 mapping:
-        0 = car   1 = sph
-    """
-
-    Coords = ['GDZ', 'GEO', 'GSM', 'GSE', 'SM', 'GEI', 'MAG', 'SPH', 'RLL']
-    Types = ['car', 'sph']
-
-    inCoord = Coords[iC1]
-    outCoord = Coords[iC2]
-    inType = Types[iT1]
-    outType = Types[iT2]
-
-    x, y, z, units = ConvertCoord(inTime, c1, c2, c3, inCoord, inType,
-                                  outCoord, outType)
-    return x, y, z
+# %%
+'''Function List:
+conv_to_array(value): Convert object into an array.
+ts_to_spacepystr(ts):  Convert from utc timestamp to datetime string.
+ts_to_spacepydt(ts): Convert from utc timestamp to a datetime object.
+create_spacepy(inTime, c1, c2, c3, inCoord, inType): Create a SpacePy Coords
+    object and return.
+create_astropy(inTime, c1, c2, c3, inCoord, inType): Create as AstroPy SkyCoord
+    object and return.
+spacepy_spacepy(spacepy_coord, outCoord, outType): Converts given SpacePy
+    object to the requested SpacePy coordinate system.
+astropy_astropy(astropy_coord, outCoord, outType): Converts given Astropy
+    object to the requested AstroPy coordinate system.
+spacepy_astropy(spacepy_coord, outCoord, outType): Converts given SpacePy
+    object to an AstroPy object in the requested coordinate system.
+astropy_spacepy(astropy_coord, outCoord, outType): Converts given Astropy
+    object to a SpacePy object in the requested coordinate system.
+extract_spacepy(inTime, c1, c2, c3, inCoord, inType, outCoord, outType, newC,
+    verbose=False): Extract x, y, z, and units from a SpacePy Coords object and
+    return.
+extract_astropy(astropy_coord, outType): Extract x, y, z, and units from an
+    AstroPy SkyCoord object and return.
+ConvertCoord(inTime,c1,c2,c3,inCoord,inType,outCoord,outType,verbose=False):
+    Main function to perform coordinate conversions.
+ComputeLshell(inTime,c1,c2,c3,inCoordName,inCoordType): Computes L Shell
+ConvertCoord_f(inTime,c1,c2,c3,iC1,iT1,iC2,iT2): Wrapper function for
+    ConvertCoord to be compatible with integer inputs for coordinate systems
+    and types.
+'''
+
+import time
+import numpy as np
+from datetime import datetime as dt
+from datetime import timezone
+import spacepy.coordinates as spc
+from spacepy.coordinates import Coords
+from spacepy.time import Ticktock
+import astropy.units as u
+from astropy.coordinates import SkyCoord
+
+#Set option in spacepy to use ctrans instead of irbempy for coordinate transforms
+spc.DEFAULTS.set_values(use_irbem=False, itol=5)
+
+# Set option in spacepy to use ctrans instead of irbempy
+spc.DEFAULTS.set_values(use_irbem=False, itol=5)
+
+# Define coordinate lists for AstroPy and SpacePy
+astropy_coordlist = ['teme', 'icrs', 'fk5', 'fk4', 'itrs', 'galactic', 'cirs',
+                     'tete', 'galactocentric', 'precessedgeocentric',
+                     'geocentricmeanecliptic', 'geocentrictrueecliptic',
+                     'hcrs', 'barycentricmeanecliptic',
+                     'heliocentricmeanecliptic', 'barycentrictrueecliptic',
+                     'heliocentrictrueecliptic', 'heliocentriceclipticiau76',
+                     'custombarycentricecliptic', 'lsr', 'lsrk', 'lsrd',
+                     'galacticlsr', 'fk4noeterms', 'supergalactic']
+spacepy_coordlist = ['GDZ', 'GEO', 'GSM', 'GSE', 'SM', 'GEI', 'MAG', 'SPH',
+                     'RLL']
+
+
+def convert_to_array(value):
+    '''Convert given object to array.'''
+
+    if isinstance(value, (np.ndarray)):
+        return value
+    else:
+        if isinstance(value, (list)):
+            return np.array(value)
+        else:
+            return np.array([value])
+
+
+@np.vectorize
+def ts_to_spacepystr(ts):
+    '''Convert from utc timestamp to datetime string.'''
+    return dt.strftime(dt.utcfromtimestamp(int(ts)), '%Y-%m-%dT%H:%M:%S')
+
+
+# Steve Morley recommended converting to something other than a string to
+# improve speed.
+@np.vectorize
+def ts_to_spacepydt(ts):
+    '''Convert from utc timestamp to a datetime object.'''
+    return dt.fromtimestamp(ts, tz=timezone.utc)
+
+    '''Testing description and results:
+    Given nine spherical coordinate positions...
+        sat_time = np.repeat(1068865200, 9)  #UTC timestamps
+        sat_lon = np.array([-180.,-180.,-180.,0.,0.,0.,180.,180.,180.])  #deg
+        sat_lat = np.array([-90.,0.,90.,-90.,0.,90.,-90.,0.,90.])  #in degrees
+        sat_radius = np.repeat(1.063871355909377,9)  #in R_earth
+    and converting between every possible coordinate pair,
+        coord_list = ['GDZ','GEO','GSM','GSE','SM','GEI','MAG','SPH','RLL']
+    the ratio of completion times were compared between the original string
+    method, the datetime object method and the direct timestamp method, each
+    individually to the original method and also to each other (see table
+    below). The ratios were chosen so the slower method was on top with the
+    faster method on the bottom to indicate how many times faster the 'new'
+    method would be as compared to the 'old' one.
+
+    Avg   Std.Dev. Min   Max
+    ---------------------------------
+    2.05  0.67     1.00  6.2   ratio = str/dt completion times
+    1.46  0.52     0.43  4.4   ratio = str/ts completion times
+    1.52  0.69     0.73  4.8   ratio = ts/dt  completion times
+
+    Result: The datetime method is the fastest of the three tested, although
+    within uncertainties of the direct timestamp method. In addition, the
+    datetime method is never slower than the string method unlike the timestamp
+    method. Also, the datetime method was 0.55 (+/- 0.32) ms faster on average
+    than the string method, and 0.24 (+/- 0.34) ms faster on average than the
+    direct timestamp method. So, the datetime object method is preferred.
+    '''
+
+
+def create_spacepy(inTime, c1, c2, c3, inCoord, inType):
+    '''Create a SpacePy Coords object and return.'''
+
+    # pack position arrays in desired format
+    if inType == "sph":
+        # Need to reorder Kamodo arrays to be consistent with spacepy
+        sat_track = [[c3[i], c2[i], c1[i]] for i in range(len(c1))]
+    else:  # cartesian
+        sat_track = [[c1[i], c2[i], c3[i]] for i in range(len(c1))]
+
+    # create SpacePy coordinate object
+    cvals = Coords(sat_track, inCoord, inType)
+    tt = Ticktock(ts_to_spacepydt(inTime), 'UTC')  # datetime object method
+    cvals.ticks = tt
+    return cvals
+
+
+def create_astropy(inTime, c1, c2, c3, inCoord, inType):
+    '''Create as AstroPy SkyCoord object and return.'''
+
+    t = ts_to_spacepydt(inTime)
+    if inType == 'car':
+        astropy_coord = SkyCoord(c1*u.Rearth, c2*u.Rearth, c3*u.Rearth,
+                                 obstime=t, frame=inCoord,
+                                 representation_type='cartesian')
+    elif inType == 'sph':
+        astropy_coord = SkyCoord(c1*u.deg, c2*u.deg, c3*u.Rearth, obstime=t,
+                                 frame=inCoord,
+                                 representation_type='spherical')
+    return astropy_coord
+
+
+def spacepy_spacepy(spacepy_coord, outCoord, outType):
+    '''Converts given SpacePy object to the final SpacePy coordinate system.'''
+
+    new_spacepy_coord = spacepy_coord.convert(outCoord, outType)
+    return new_spacepy_coord
+
+
+def astropy_astropy(astropy_coord, outCoord, outType):
+    '''Converts given Astropy object to the final AstroPy coordinate system.'''
+
+    new_astropy_coord = astropy_coord.transform_to(outCoord)
+    if outType == 'car':
+        new_astropy_coord.representation_type = 'cartesian'
+    elif outType == 'sph':
+        new_astropy_coord.representation_type = 'spherical'
+    return new_astropy_coord
+
+
+def spacepy_astropy(spacepy_coord, outCoord, outType):
+    '''Converts given SpacePy object to an AstroPy object in the final
+    coordinate system.'''
+
+    itrs = Coords.to_skycoord(spacepy_coord)  # always to ITRS cartesian
+    astropy_coord = astropy_astropy(itrs, outCoord, outType)
+    return astropy_coord
+
+
+def astropy_spacepy(astropy_coord, outCoord, outType):
+    '''Converts given Astropy object to a SpacePy object in the final
+    coordinate system.'''
+
+    cvals = Coords.from_skycoord(astropy_coord)  # always to GEO car
+    spacepy_coord = spacepy_spacepy(cvals, outCoord, outType)
+    return spacepy_coord
+
+
+def extract_spacepy(inTime, c1, c2, c3, inCoord, inType, outCoord, outType,
+                    newC, verbose=False):
+    '''Extract x, y, z, and units from a SpacePy Coords object and return.'''
+
+    if outType == "sph":
+        # Need to reorder Kamodo arrays to be consistent with spacepy
+        zz, yy, xx = newC.data.T
+    else:
+        xx, yy, zz = newC.data.T
+
+    # check for and correct negative radii or altitudes
+    # observed in some conversions to GDZ sph
+    # also correct for negative longitudes in SPH sph coordinates
+    # (should be 0 to 360 longitude)
+    if outType == 'sph':
+        idx = np.where(zz < 0.)[0]
+        # neg radii error only observed to occur when lat=-90 deg in GDZ
+        while len(idx) > 0:
+            if verbose:
+                print(f'Shifting {len(idx)} latitudes to avoid negative ' +
+                      'radii or altitudes.')
+            c2[idx] += 0.000000001  # slightly offset lat from -90 deg
+            idx2 = np.where(c2 > 90.)[0]  # check for lat>90 after offset
+            if len(idx2) > 0:
+                c2[idx2] -= 0.000000002  # if so, correct in other direction
+            sat_track_idx = [[c3[idx[i]], c2[idx[i]], c1[idx[i]]] for i in
+                             range(len(idx))]  # make new sat_track
+            cvals_idx = Coords(sat_track_idx, inCoord, inType)
+            tt_idx = Ticktock(ts_to_spacepydt(inTime[idx]), 'UTC')
+            cvals_idx.ticks = tt_idx
+            newC_idx = cvals_idx.convert(outCoord, outType)
+            zz[idx], yy[idx], xx[idx] = newC_idx.data.T
+            idx = np.where(zz < 0.)[0]
+        if outCoord == 'SPH':  # SPH sph lon range should be 0 to 360
+            idx = np.where(xx < 0)[0]  # select negative longitudes
+            xx[idx] += 360  # fix
+    outUnits = newC.units
+    if outType == "sph":
+        # Need to reorder Kamodo arrays to be consistent with spacepy
+        outUnits.reverse()
+
+    # fix spacepy bug in returned units
+    if outType == 'sph':
+        # check altitude for spherical return units
+        if max(zz) > 300.:
+            if outUnits[2] != 'km':
+                outUnits[2] = 'km'
+        elif min(zz) < 100.:
+            if outUnits[2] != 'Re':
+                outUnits[2] = 'Re'
+        # else leave as it is
+    else:
+        # check cartesian position return units
+        rr = np.sqrt(xx**2 + yy**2 + zz**2)
+        if max(rr) > 300.:
+            if outUnits[0] != 'km':
+                outUnits = ['km', 'km', 'km']
+        elif min(rr) < 100.:
+            if outUnits[0] != 'Re':
+                outUnits = ['Re', 'Re', 'Re']
+        # else leave as it is
+
+    # change unit Re to R_E for recognition in Kamodo
+    for i in range(len(outUnits)):
+        if outUnits[i] == 'Re':
+            outUnits[i] = 'R_E'
+
+    return xx, yy, zz, outUnits
+
+
+def extract_astropy(astropy_coord, outType):
+    '''Extract x, y, z, units from an AstroPy SkyCoord object and return.'''
+
+    # retrieve converted values by the attribute names, converting to the
+    #   standard unit based on car vs sph
+    coord_names = list(astropy_coord.representation_component_names.keys())
+    if outType == 'car':
+        units = ['R_E', 'R_E', 'R_E']
+        x = getattr(astropy_coord, coord_names[0]).to(u.Rearth).value
+        y = getattr(astropy_coord, coord_names[1]).to(u.Rearth).value
+    elif outType == 'sph':
+        units = ['deg', 'deg', 'R_E']
+        x = getattr(astropy_coord, coord_names[0]).to(u.deg).value
+        y = getattr(astropy_coord, coord_names[1]).to(u.deg).value
+    z = getattr(astropy_coord, coord_names[2]).to(u.Rearth).value
+    return x, y, z, units
+
+
+def ConvertCoord(inTime, c1, c2, c3, inCoord, inType, outCoord, outType,
+                 verbose=False):
+    """
+    This function uses spacepy and astropy to convert time and position arrays
+    from one coordinate system to another. It will correct obvious errors in
+    the return units, but may not catch all incorrect values.
+
+    INPUTS:
+    inTime array:  time in UTC timestamp
+    c1 array:  x (in R_earth)*, lon (in deg)
+    c2 array:  y (in R_earth)*, lat (in deg)
+    c3 array:  z (in R_earth)*, alt (in km), radius (in R_earth)
+    inCoord string: case-sensitive string from list:
+        'GDZ', 'GEO', 'GSM', 'GSE', 'SM', 'GEI', 'MAG', 'SPH', 'RLL'
+        (SpacePy coordinates)
+        'teme', 'icrs', 'fk5', 'fk4', 'itrs', 'galactic', 'galactocentric',
+        'cirs', 'tete', 'precessedgeocentric', 'geocentricmeanecliptic',
+        'geocentrictrueecliptic', 'hcrs', 'barycentricmeanecliptic',
+        'heliocentricmeanecliptic', 'barycentrictrueecliptic',
+        'heliocentrictrueecliptic', 'heliocentriceclipticiau76',
+        'custombarycentricecliptic', 'lsr', 'lsrk', 'lsrd', 'supergalactic',
+        'galacticlsr', 'fk4noeterms' (AstroPy coordinates)
+        Note: Not compatible with AstroPy's HADec and AltAz coordinate systems.
+        Note: Conversions using the galactocentric coordinate system are not
+            conserved (a conversion to and then from this coordinate system
+                       does not return the same beginning values).
+    inType string: car, sph
+    outCoord string: (same list as for inCoord string)
+    outType string: car, sph
+
+    OUTPUT:
+    c1 array:  x (in R_earth)*, lon (in deg)
+    c2 array:  y (in R_earth)*, lat (in deg)
+    c3 array:  z (in R_earth)*, alt (in km), radius (in R_earth)
+    units array:  [unit_c1, unit_c2, unit_c3]  (for example ['deg','deg','km']
+                                                    or ['R_E','R_E','R_E'])
+    *SpacePy's GDZ car coordinate system requires and produces (x, y, z) in km.
+
+    The resource information on SpacePy's coordinate conversion function is
+        sparse at best, so the below information has been collected via other
+        resources and our own testing of the function. The data concerning the
+        spherical coordinate systems are collected into a table format for
+        easier perusal. Some details concerning the AstroPy coordinate systems
+        are also below.
+    For cartesian coordinates, all of the input values after time should be in
+        earth radii (R_E) in order (x, y, z) to work properly, except for GDZ.
+    For spherical coordinates, all of the input values after time should be in
+        order (longitude, latitude, altitude or radius). The longitude and
+        latitude values should be in degrees, altitude values in kilometers,
+        and radius values in earth radii (R_E) from the Earth's center. All
+        latitude values should fall between -90 and 90 degrees. The longitude
+        range differs between the coordinate systems and is given for each in
+        the table below.
+    The intepretations of the input coordinates vary between the AstroPy
+        coordinate systems (see below). We leave it to the user to determine
+        the proper input values accordingly.
+    The longitude values returned for a given coordinate converted to an
+        AstroPy coordinate system are always positive (0 to 360 degrees).
+
+    SpacePy
+    Abbrev.   Full Name                       Lon. range     vertical variable
+    --------------------------------------------------------------------------
+    GDZ    Geodetic (WGS 84)                  (-180, 180)    Altitude (km)
+    GEO    Geographic                         (-180, 180)    Radius (R_E)
+    GSM    Geocentric Solar Magnetospheric    (-180, 180)    Radius (R_E)
+    GSE    Geocentric Solar Ecliptic          (-180, 180)    Radius (R_E)
+    SM     Solar Magnetic                     (-180, 180)    Radius (R_E)
+    GEI    Geocentric Equatorial Inertial     (-180, 180)    Radius (R_E)
+          (also ECI = Earth-Centered Inertial)
+    MAG    Geomagnetic                        (-180, 180)    Radius (R_E)
+    SPH    Spherical                            (0, 360)     Radius (R_E)
+    RLL    Radius, Latitude, Longitude        (-180, 180)    Radius (R_E)
+
+    For descriptions of most of the coordinate systems, see
+    https://sscweb.gsfc.nasa.gov/users_guide/Appendix_C.shtml and
+    "Geophysical Coordinate Transformations", C.T. Russell, Cosmic
+        Electrodynamics, Vol. 2, pp. 184 - 196, 1971.
+    The current links to SpacePy's coordinate documentation and wrapped
+    conversion functions are:
+        https://spacepy.github.io/autosummary/spacepy.coordinates.Coords.html
+        http://svn.code.sf.net/p/irbem/code/trunk/manual/user_guide.html
+
+    AstroPy coordinate systems:
+        https://docs.astropy.org/en/stable/coordinates/skycoord.html
+    Spherical coordinates in the AstroPy coordinate systems are interpreted as
+    described below with the units [x,y,z] = [deg, deg, R_E].
+    (All z values must be in R_E, not km.)
+        teme: ['lon', 'lat', 'distance']
+        icrs: ['ra', 'dec', 'distance']
+        fk5: ['ra', 'dec', 'distance']
+        fk4: ['ra', 'dec', 'distance']
+        itrs: ['lon', 'lat', 'distance']
+        galactic: ['l', 'b', 'distance']
+        galactocentric: ['lon', 'lat', 'distance']
+        cirs: ['ra', 'dec', 'distance']
+        tete: ['ra', 'dec', 'distance']
+        precessedgeocentric: ['ra', 'dec', 'distance']
+        geocentricmeanecliptic: ['lon', 'lat', 'distance']
+        geocentrictrueecliptic: ['lon', 'lat', 'distance']
+        hcrs: ['ra', 'dec', 'distance']
+        barycentricmeanecliptic: ['lon', 'lat', 'distance']
+        heliocentricmeanecliptic: ['lon', 'lat', 'distance']
+        barycentrictrueecliptic: ['lon', 'lat', 'distance']
+        heliocentrictrueecliptic: ['lon', 'lat', 'distance']
+        heliocentriceclipticiau76: ['lon', 'lat', 'distance']
+        custombarycentricecliptic: ['lon', 'lat', 'distance']
+        lsr: ['ra', 'dec', 'distance']
+        lsrk: ['ra', 'dec', 'distance']
+        lsrd: ['ra', 'dec', 'distance']
+        galacticlsr: ['l', 'b', 'distance']
+        fk4noeterms: ['ra', 'dec', 'distance']
+        supergalactic: ['sgl', 'sgb', 'distance']
+    Cartesian coordinates in the AstroPy coordinate systems are interpreted as
+    (x,y,z) with a few exceptions (below) and always in R_E (earth radii).
+        galactic: ['u', 'v', 'w']
+        supergalactic: ['sgx', 'sgy', 'sgz']
+    """
+
+    # Start timer, define coordinate system lists in each package
+    tic = time.perf_counter()
+    if (inCoord not in astropy_coordlist) and (inCoord not in
+                                               spacepy_coordlist):
+        raise ValueError(f'The {inCoord} coordinate system is not recogized.' +
+                         f'Must be one of: {spacepy_coordlist} ' +
+                         f'{astropy_coordlist}.')
+
+    # convert input values to arrays with a defined length to avoid errors.
+    inTime = convert_to_array(inTime)
+    c1 = convert_to_array(c1)
+    c2 = convert_to_array(c2)
+    c3 = convert_to_array(c3)
+
+    # skip conversions to same coordinate system and simply return
+    if inCoord == outCoord and inType == outType:
+        # figure out units to return
+        if verbose:
+            print(f'No conversion necessary from {inCoord} {inType} to ' +
+                  f'{outCoord} {outType}. Returning. ', end="")
+        if inType == 'sph':
+            units = ['deg', 'deg', 'R_E']
+        if inType == 'sph' and inCoord == 'GDZ':
+            units[2] = 'km'
+        if inType == 'car':
+            units = ['R_E', 'R_E', 'R_E']
+        toc = time.perf_counter()
+        if verbose:
+            print(f'Elapsed time: {toc-tic:.4f} seconds.')
+        return c1, c2, c3, units
+
+    # Create coordinate object
+    if inCoord in spacepy_coordlist:
+        coord_obj = create_spacepy(inTime, c1, c2, c3, inCoord, inType)
+    elif inCoord in astropy_coordlist:
+        coord_obj = create_astropy(inTime, c1, c2, c3, inCoord, inType)
+
+    # Perform coordinate conversion
+    if inCoord in spacepy_coordlist and outCoord in spacepy_coordlist:
+        new_coord = spacepy_spacepy(coord_obj, outCoord, outType)
+    elif inCoord in astropy_coordlist and outCoord in astropy_coordlist:
+        new_coord = astropy_astropy(coord_obj, outCoord, outType)
+    elif inCoord in spacepy_coordlist and outCoord in astropy_coordlist:
+        new_coord = spacepy_astropy(coord_obj, outCoord, outType)
+    elif inCoord in astropy_coordlist and outCoord in spacepy_coordlist:
+        new_coord = astropy_spacepy(coord_obj, outCoord, outType)
+
+    # Extract x, y, z, and units from converted coordinate object
+    if outCoord in spacepy_coordlist:
+        x, y, z, units = extract_spacepy(inTime, c1, c2, c3, inCoord, inType,
+                                         outCoord, outType, new_coord,
+                                         verbose=verbose)
+    elif outCoord in astropy_coordlist:
+        x, y, z, units = extract_astropy(new_coord, outType)
+
+    # Ending messages and final return.
+    toc = time.perf_counter()
+    if verbose:
+        print('Converted from ', inCoord, inType, 'to:', outCoord, outType,
+              units, 'in', "{:0.4f}".format(toc-tic), 'seconds.')
+    return x, y, z, units
+
+
+def ComputeLshell(inTime, c1, c2, c3, inCoord, inType):
+    """
+    This function uses spacepy to compute L shell and MLT from given time and
+    position values. It uses the IRBEM library to do the calculations.
+    (Not currently used in Kamodo.)
+
+    INPUTS:
+    inTime:       array:  time in UTC timestamp
+    c1:           array:  x(R_E)*, lon(deg)
+    c2:           array:  y(R_E)*, lat(deg)
+    c3:           array:  z(R_E)*, alt(km), radius(R_E)
+    *SpacePy's GDZ car coordinate system requires (x, y, z) in km.
+    inCoordName:  string: case-sensitive string from list in ConvertCood. See
+        that function's documentation for more details.
+
+    OUTPUT:
+    c1:       array:  Lm
+    c2:       array:  Lstar
+    c3:       array:  MLT
+    """
+
+    from spacepy.irbempy import get_Lstar
+
+    # Start timer
+    tic = time.perf_counter()
+
+    # convert input values to arrays with a defined length to avoid errors
+    inTime = convert_to_array(inTime)
+    c1 = convert_to_array(c1)
+    c2 = convert_to_array(c2)
+    c3 = convert_to_array(c3)
+
+    # create Spacepy Coord, converting from astropy coord sys if needed
+    if inCoord in spacepy_coordlist:
+        spacepy_coord = create_spacepy(inTime, c1, c2, c3, inCoord, inType)
+        cvals = spacepy_spacepy(spacepy_coord, 'GSM', 'sph')
+    elif inCoord in astropy_coordlist:
+        astropy_coord = create_astropy(inTime, c1, c2, c3, inCoord, inType)
+        cvals = astropy_spacepy(astropy_coord, 'GSM', 'sph')
+
+    # compute Lstar
+    # Need to test what spacepy coord sys this works fastest in
+    # (GSM sph as above?)
+    qq = get_Lstar(cvals.ticks, cvals)
+    Lm = abs(np.reshape(qq['Lm'], -1))
+    Lstar = abs(np.reshape(qq['Lstar'], -1))
+    MLT = qq['MLT']
+
+    # Ending statements and return
+    toc = time.perf_counter()
+    print('Computed Lm, lstar, MLT in ', "{:0.4f}".format(toc-tic),
+          ' seconds for', len(inTime), ' positions.')
+    return Lm, Lstar, MLT
+
+
+# Not sure we need this. If so, will need to add integers for astropy
+# coordinates.
+def ConvertCoord_f(inTime, c1, c2, c3, iC1, iT1, iC2, iT2):
+    """
+    Wrapper function to ConvertCoord for Fortran calls.
+
+    iC1,iC2 mapping:
+        0 = GDZ   3 = GSE   6 = MAG
+        1 = GEO   4 = SM    7 = SPH
+        2 = GSM   5 = GEI   8 = RLL
+
+    iT1,iT2 mapping:
+        0 = car   1 = sph
+    """
+
+    Coords = ['GDZ', 'GEO', 'GSM', 'GSE', 'SM', 'GEI', 'MAG', 'SPH', 'RLL']
+    Types = ['car', 'sph']
+
+    inCoord = Coords[iC1]
+    outCoord = Coords[iC2]
+    inType = Types[iT1]
+    outType = Types[iT2]
+
+    x, y, z, units = ConvertCoord(inTime, c1, c2, c3, inCoord, inType,
+                                  outCoord, outType)
+    return x, y, z